""" Channels

This module allows to extract tidal channels from elevation maps and polygons describing the channel edges (limited to triangular grids for now)

Author: Olivier Gourgue
       (University of Antwerp, Belgium & Boston University, MA, United States)

"""

import matplotlib.pyplot as plt
import numpy as np
import os
import sys
from scipy import linalg
from shapely import geometry


################################################################################
# boolean channel ##############################################################
################################################################################

def boolean_channels(x, y, z, hc, radius = None, cloud_fn = None, \
                     combine_radius_logical = True, \
                     combine_time_logical = False, \
                     linear_detrend_logical = False):

  """ Extract tidal channels from elevation maps, based on median neighborhood analysis, inspired by the first step of the multi-step approach by Liu et al. (2015, dx.doi.org/10.1016/j.jhydrol.2015.05.058)

  Required parameters:
  x, y (NumPy arrays of shape (n)): grid node coordinates
  z (NumPy array of shape (n) or (n, m): bottom elevation at grid nodes (axis 0) and different time steps (axis 1)
  hc (float): threshold residual (median(z) - z) above which the node is considered as within a channel

  Optional parameters:
  radius (float or list of p floats): mini-cloud radius(-ii)
  cloud_fn (file name or list of file names): mini-cloud binary file name(s)
  combine_radius_logical (boolean, default = True): if True, combine the results for each mini-cloud radius
  combine_time_logical (boolean, default = False): if True, combine the results for each time step (combine_radius_logical must be True)
  linear_detrend_logical (boolean, default = False): combine median analysis results with a median analysis applied to a linearly detrend elevation within each mini-cloud (experimental, not tested in depth and very slow for large datasets)

  Returns:
  NumPy array of shape (n) or (n, p) and type logical: True if channel, False otherwise

  """


  ##################
  # initialization #
  ##################

  # radius as a list
  if radius is not None and type(radius) is not list:
    radius = [radius]

  # cloud_fn as a list
  if cloud_fn is not None and type(cloud_fn) is not list:
    cloud_fn = [cloud_fn]

  # number of radius and/or mini-cloud file names
  if radius is not None:
    nr = len(radius)
  elif cloud_fn is not None:
    nr = len(cloud_fn)

  # check optional input
  if radius is not None and cloud_fn is not None:
    if len(radius) is not len(cloud_fn):
      print('number of radius must the same as number cloud_fn')
      sys.exit()
  if radius is None and cloud_fn is None:
    print('radius or cloud_fn must be defined (both also accepted)')
    sys.exit()

  # check combine options
  if combine_time_logical and not combine_radius_logical:
    print('combined in radius is mandatory if combined in time')
    sys.exit()

  # number of nodes
  nnode = len(x)

  # number of time steps
  if z.ndim == 1:
    nt = 1
  else:
    nt = z.shape[1]

  # initialize boolean channel
  if combine_radius_logical:
    if combine_time_logical:
      channel = np.zeros(nnode, dtype = bool)
    else:
      channel = np.zeros(z.shape, dtype = bool)
  else:
    channel = []


  # for each radius
  for i in range(nr):


    #####################################
    # compute/import/export mini-clouds #
    #####################################

    # if list of radius and mini-cloud file names are given
    if radius is not None and cloud_fn is not None:

      # import mini-cloud
      if os.path.isfile(cloud_fn[i]):
        cloud = import_mini_cloud(cloud_fn[i])

      # or compute & export mini-cloud
      else:
        cloud = mini_cloud_radius(x, y, radius[i])
        export_mini_cloud(cloud, cloud_fn[i])

    # if list of mini-cloud file names is not given
    elif cloud_fn is None:

      # compute mini-cloud
      cloud = mini_cloud_radius(x, y, radius[i])

    # if list of radius is not given
    elif radius is None:

      # import mini-cloud
      cloud = import_mini_cloud(cloud_fn[i])


    ###########################
    # compute boolean channel #
    ###########################

    # compute median
    median = np.zeros(z.shape)
    for j in range(len(x)):
      median[j, :] = np.median(z[cloud[j]], axis = 0)

    # compute residual
    res = median - z

    # compute boolean channel
    tmp_1 = (res > hc)


    ###################################
    # compute detrent boolean channel #
    ###################################

    if linear_detrend_logical:

      # for each mini-cloud
      for j in range(nnode):

        # number of nodes in the mini-cloud
        ncloud = len(cloud[j])

        # coordinates of nodes in the mini-cloud
        xcloud = x[cloud[j]]
        ycloud = y[cloud[j]]

        # initialization
        zl = np.zeros(z.shape)

        # bottom elevation in the mini-cloud
        if nt == 1:
          zcloud = z[cloud[j]]
        else:
          zcloud = z[cloud[j], :]

        # initialize linear system
        a = np.zeros((ncloud, 3))
        if nt == 1:
          b = np.zeros(ncloud)
        else:
          b = np.zeros((ncloud, nt))

        # build linear system
        a[:, 0] = xcloud
        a[:, 1] = ycloud
        a[:, 2] = 1
        b[:] = zcloud

        # solve linear system
        coef, _, _, _ = linalg.lstsq(a, b, lapack_driver = 'gelsy')

        # linear detrent elevation
        if nt == 1:
          zl[j] = coef[0] * x[j] + coef[1] * y[j] + coef[2]
        else:
          zl[j, :] = coef[0, :] * x[j] + coef[1, :] * y[j] + coef[2, :]

      # compute median
      median = np.zeros(z.shape)
      for j in range(nnode):
        median[j, :] = np.median(z[cloud[j]] - zl[j], axis = 0)

      # compute residual
      res = median - z

      # compute boolean channel
      tmp_2 = (res > hc)

    else:
      tmp_2 = np.zeros(z.shape, dtype = bool)


    ############################
    # combine boolean channels #
    ############################

    # compute boolean channel
    if combine_radius_logical:
      if combine_time_logical:
        channel += np.sum(tmp_1 + tmp_2, axis = 1)
      else:
        channel += tmp_1 + tmp_2
    else:
      channel.append(tmp_1 + tmp_2)

  # I think this is not correct, so I comment it. Further check is needed.
  # no list if only one variable
  # if nr == 1:
  #   channel = channel[0]

  # return boolean channel
  return channel


################################################################################
# compute mini cloud ###########################################################
################################################################################

def mini_cloud(x, y, tri):

  """ Compute mini-cloud of each node of a trinagular grid, as the list of all neighboring nodes sharing at least one triangle with it

  Required paramaters:
  x, y (NumPy arrays of shape (n)): grid node coordinates
  tri (NumPy array of shape (m, 3)): triangle connectivity table

  Returns:
  list of n arrays of different shapes: each array is a mini-cloud of node ids

  """

  # number of triangles
  ntri = len(tri)

  # number of nodes
  nnode = len(x)

  # integer type
  if nnode <= 127:
    dtype = np.int8
  elif nnode <= 32767:
    dtype = np.int16
  elif nnode <= 2147483647:
    dtype = np.int32
  else:
    dtype = np.int64

  # initialize list of mini-clouds
  cloud = [None] * nnode
  for i in range(nnode):
    cloud[i] = []

  # for each triangle
  for i in range(ntri):

    # for each triangle vertex
    for j in tri[i, :]:

      # for each triangle vertex
      for k in tri[i, :]:

        # add node j in mini-cloud k if not already in
        if j not in cloud[k]:
          cloud[k].append(j)

  # for each node
  for i in range(nnode):
    cloud[i] = np.array(cloud[i], dtype = dtype)

  return cloud



################################################################################
# compute mini cloud radius ####################################################
################################################################################


def mini_cloud_radius(x, y, r, nmax = np.inf):

  """ Compute mini-cloud of each point of a point cloud, as the list of all neighboring points in a certain radius

  Required paramaters:
  x, y (NumPy arrays of shape (n)): grid node coordinates
  r (float): radius defining neighborhood

  Optional parameter:
  nmax (integer): maximum number of nodes per mini-cloud (random selection if necessary)

  Returns:
  list of n arrays of different shapes: each array is a mini-cloud of node ids

  """

  # number of nodes
  nnode = len(x)

  # integer type
  if nnode <= 127:
    dtype = np.int8
  elif nnode <= 32767:
    dtype = np.int16
  elif nnode <= 2147483647:
    dtype = np.int32
  else:
    dtype = np.int64

  # initialize list of mini-clouds
  cloud = [None] * nnode

  # for each node
  for i in range(nnode):

    # node coordinates
    x0 = x[i]
    y0 = y[i]

    # data within square bounding box of length (2r)
    tmp_j = (x >= x0 - r) * (x <= x0 + r) * (y >= y0 - r) * (y <= y0 + r)
    tmp_x = x[tmp_j]
    tmp_y = y[tmp_j]

    # data within circle of radius r
    d2 = np.zeros(nnode)
    d2[tmp_j] = (tmp_x - x0) * (tmp_x - x0) + (tmp_y - y0) * (tmp_y - y0)
    tmp_j *= (d2 <= r * r)
    j = np.array(np.argwhere(tmp_j).reshape(-1), dtype = dtype)

    # random selection if too many nodes in the mini-cloud
<<<<<<< HEAD
    if nmax is not None:
      if len(j) > nmax:
        j = j[np.random.randint(0, len(j), nmax)]
=======
    if len(j) > nmax:
      j = j[np.random.randint(0, len(j), nmax)]
>>>>>>> e973cc8e

    # add node indices to mini-cloud
    cloud[i] = j

  return cloud



################################################################################
# export mini cloud ############################################################
################################################################################

def export_mini_cloud(cloud, filename):

  """ Export list of mini-clouds in a binary file

  Required parameters:
  cloud (list of n arrays of different shapes): each array is a mini-cloud of node ids
  filename (file name): binary file name

  """

  # number of mini-clouds
  ncloud = len(cloud)

  # integer type
  if ncloud <= 127:
    dtype = np.int8
  elif ncloud <= 32767:
    dtype = np.int16
  elif ncloud <= 2147483647:
    dtype = np.int32
  else:
    dtype = np.int64

  # open file
  file = open(filename, 'w')

  # number of mini-clouds
  np.array(ncloud, dtype = int).tofile(file)

  # for each mini-cloud
  for i in range(ncloud):

    # number of nodes
    np.array(len(cloud[i]), dtype = dtype).tofile(file)

    # node indices
    np.array(cloud[i], dtype = dtype).tofile(file)

  # close file
  file.close()



################################################################################
# import mini cloud ############################################################
################################################################################

def import_mini_cloud(filename):

  """ Import list of mini-clouds from a binary file

  Required parameter:
  filename (file name): binary file name

  Returns:
  list of n arrays of different shapes: each array is a mini-cloud of node ids

  """

  # open file
  file = open(filename, 'r')

  # number of mini-clouds
  ncloud = np.fromfile(file, dtype = int, count = 1)[0]

  # integer type
  if ncloud <= 127:
    dtype = np.int8
  elif ncloud <= 32767:
    dtype = np.int16
  elif ncloud <= 2147483647:
    dtype = np.int32
  else:
    dtype = np.int64

  # initialize list of mini-clouds
  cloud = [None] * ncloud
  for i in range(ncloud):
    cloud[i] = []

  # for each mini-cloud
  for i in range(ncloud):

    # number of nodes
    n = np.fromfile(file, dtype = dtype, count = 1)[0]

    # node indices
    cloud[i] = np.fromfile(file, dtype = dtype, count = n)

  # close file
  file.close()

  return cloud



################################################################################
# channel edges ################################################################
################################################################################

def channel_edges(x, y, tri, channel, smin = 1e-6):

  """ Compute the channel edges of a tidal channel network based on a boolean field determining which nodes of a triangular mesh are within a channel or not

  Required parameters:
  x, y (NumPy arrays of shape (n)) grid node coordinates
  tri (NumPy array of shape (m, 3): triangle connectivity table
  channel (NumPy array of shape (n) and type logical): True if within channel, False otherwise

  Optional parameters:
  smin (float, default 1e-6): minimum polygon surface area (m^2); polygons with smaller surface area will be disregarded

  Returns:
  MultiPolygon: structure of multiple polygons describing channel edges

  """

  #########################
  # compute channel edges #
  #########################

  TriContourSet = plt.tricontour(x, y, tri, channel.astype(int), levels = [.5])


  ###############################
  # convert to shapely polygons #
  ###############################

  pols = []
  for contour_path in TriContourSet.collections[0].get_paths():

    xy = contour_path.vertices
    coords = []
    for i in range(xy.shape[0]):
      coords.append((xy[i, 0], xy[i, 1]))
    pols.append(geometry.Polygon(coords))


  #################################
  # include interiors in polygons #
  #################################

  # sort polygons by surface areas
  s = [pol.area for pol in pols]
  inds = np.flip(np.argsort(s))
  pols = [pols[ind] for ind in inds]

  # insert interiors one by one (to avoid inserting interiors of interiors)
  stop_while = False
  while not stop_while:
    stop_for = False
    for i in range(1, len(pols)):
      for j in range(i):
        if pols[i].within(pols[j]):
          # update polygon j with interior i
          shell = pols[j].exterior.coords
          holes = []
          for k in range(len(pols[j].interiors)):
            holes.append(pols[j].interiors[k].coords)
          holes.append(pols[i].exterior.coords)
          pols[j] = geometry.Polygon(shell = shell, holes = holes)
          # delete polygon i
          del pols[i]
          # stop double for-loop
          stop_for = True
          break
      if stop_for:
        break
    # stop while-loop
    if i == len(pols) - 1 and j == i - 1:
      stop_while = True

  return geometry.MultiPolygon(pols)<|MERGE_RESOLUTION|>--- conflicted
+++ resolved
@@ -343,14 +343,8 @@
     j = np.array(np.argwhere(tmp_j).reshape(-1), dtype = dtype)
 
     # random selection if too many nodes in the mini-cloud
-<<<<<<< HEAD
-    if nmax is not None:
-      if len(j) > nmax:
-        j = j[np.random.randint(0, len(j), nmax)]
-=======
     if len(j) > nmax:
       j = j[np.random.randint(0, len(j), nmax)]
->>>>>>> e973cc8e
 
     # add node indices to mini-cloud
     cloud[i] = j
